# Copyright 2020 CNRS - Airbus SAS
# Author: Florent Lamiraux, Joseph Mirabel, Alexis Nicolin
#
# Redistribution and use in source and binary forms, with or without
# modification, are permitted provided that the following conditions are
# met:

# 1. Redistributions of source code must retain the above copyright
# notice, this list of conditions and the following disclaimer.

# 2. Redistributions in binary form must reproduce the above copyright
# notice, this list of conditions and the following disclaimer in the
# documentation and/or other materials provided with the distribution.

# THIS SOFTWARE IS PROVIDED BY THE COPYRIGHT HOLDERS AND CONTRIBUTORS
# "AS IS" AND ANY EXPRESS OR IMPLIED WARRANTIES, INCLUDING, BUT NOT
# LIMITED TO, THE IMPLIED WARRANTIES OF MERCHANTABILITY AND FITNESS FOR
# A PARTICULAR PURPOSE ARE DISCLAIMED. IN NO EVENT SHALL THE COPYRIGHT
# HOLDER OR CONTRIBUTORS BE LIABLE FOR ANY DIRECT, INDIRECT, INCIDENTAL,
# SPECIAL, EXEMPLARY, OR CONSEQUENTIAL DAMAGES (INCLUDING, BUT NOT
# LIMITED TO, PROCUREMENT OF SUBSTITUTE GOODS OR SERVICES; LOSS OF USE,
# DATA, OR PROFITS; OR BUSINESS INTERRUPTION) HOWEVER CAUSED AND ON ANY
# THEORY OF LIABILITY, WHETHER IN CONTRACT, STRICT LIABILITY, OR TORT
# (INCLUDING NEGLIGENCE OR OTHERWISE) ARISING IN ANY WAY OUT OF THE USE
# OF THIS SOFTWARE, EVEN IF ADVISED OF THE POSSIBILITY OF SUCH DAMAGE.

# This script selectively does one of the following
#
#  1. generate n configurations where the camera looks at the left wrist
#     options --N=n --arm=left,
#  2. generate n configurations where the camera looks at the right wrist
#     options --N=n --arm=right,
#  3. reads configurations from file './data/all-configurations.csv')
#
#  Then, it computes a path going through all these configurations.

from csv import reader, writer
import argparse, numpy as np
from CORBA import Any, TC_double, TC_long
from hpp import Transform
from hpp.corbaserver import loadServerPlugin
from hpp.corbaserver.manipulation import Constraints, ConstraintGraph, \
    ProblemSolver, Rule
from hpp.corbaserver.manipulation.robot import CorbaClient, HumanoidRobot
from hpp.gepetto.manipulation import ViewerFactory
from hpp.corbaserver.manipulation.constraint_graph_factory import \
    ConstraintGraphFactory
from agimus_demos.tools_hpp import RosInterface, concatenatePaths
from hpp_idl.hpp import Error as HppError

# from common_hpp import createGazeConstraints, createGripperLockedJoints, \
#     createLeftArmLockedJoints, \
#     createRightArmLockedJoints, createQuasiStaticEquilibriumConstraint, \
#     createWaistYawConstraint, defaultContext, makeGraph, \
#     makeRobotProblemAndViewerFactory, shrinkJointRange

from agimus_demos.talos.tools_hpp import createGazeConstraints, \
    createGripperLockedJoints, createLeftArmLockedJoints, \
    createRightArmLockedJoints, defaultContext, setGaussianShooter, \
    shrinkJointRange
from common_hpp import createQuasiStaticEquilibriumConstraint, makeGraph, \
    makeRobotProblemAndViewerFactory, Table

from hpp.gepetto import PathPlayer

loadServerPlugin (defaultContext, "manipulation-corba.so")

client = CorbaClient(context=defaultContext)
client.manipulation.problem.resetProblem()

# parse arguments
p = argparse.ArgumentParser (description=
                             'Procuce motion to calibrate arms and camera')
p.add_argument ('--arm', type=str, metavar='arm',
                default=None,
                help="which arm: 'right' or 'left'")
p.add_argument ('--N', type=int, metavar='N', default=0,
                help="number of configurations generated")
args = p.parse_args ()

# Add specific urdf model of TALOS 1 
def makeRobotProblemAndViewerFactory(clients):

    print("reading generic URDF")
    HumanoidRobot.urdfFilename = "package://pyrene/urdf/robot.urdf"
    HumanoidRobot.srdfFilename = "package://talos_data/srdf/pyrene.srdf"

    objects = list()
    robot = HumanoidRobot("talos", "talos", rootJointType="freeflyer", client=clients)
    robot.leftAnkle = "talos/leg_left_6_joint"
    robot.rightAnkle = "talos/leg_right_6_joint"
    camera_frame = 'talos/head_d435_camera_color_optical_frame'
    if not camera_frame in robot.getAllJointNames():
        print("Warning: the robot loaded does not have any 'talos/head_d435_camera_color_optical_frame'.")
        camera_frame = 'talos/head_t265_camera_link'
        if not camera_frame in robot.getAllJointNames():
            camera_frame = 'talos/rgbd_rgb_optical_frame'
        print("Assuming camera_frame is {}".format(camera_frame))

    robot.camera_frame = camera_frame
    robot.setJointBounds("talos/root_joint", [-2, 2, -2, 2, 0, 2])
    shrinkJointRange (robot, 0.95)

    ps = ProblemSolver(robot)
    ps.selectPathValidation('Progressive', 1e-3)
    ps.setErrorThreshold(1e-4)
    ps.setMaxIterProjection(40)

    vf = ViewerFactory(ps)

    table = Table(name="table", vf=vf)
    robot.setJointBounds("table/root_joint", [-2, 2, -2, 2, -2, 2])

    return robot, ps, vf, table, objects

# Write configurations in a file in CSV format
def writeConfigsInFile (filename, configs):
    with open (filename, "w") as f:
        w = writer (f)
        for q in configs:
            w.writerow (q)

# Read configurations in a file in CSV format
def readConfigsInFile (filename):
    with open(filename, "r") as f:
        configurations = list()
        r = reader (f)
        for line in r:
            configurations.append(map(float,line))
    return configurations

# distance between configurations
def distance (ps, q0, q1) :
    ''' Distance between two configurations of the box'''
    assert (len (q0) == ps.robot.getConfigSize ())
    assert (len (q1) == ps.robot.getConfigSize ())
    distance = ps.hppcorba.problem.getDistance ()
    return distance.call (q0, q1)

# Check that target frame of gaze constraint is not behind the camera
def validateGazeConstraint (ps, q, whichArm):
    robot = ps.robot
    robot.setCurrentConfig (q)
    Mcamera = Transform(robot.getLinkPosition
                        (ps.robot.camera_frame))
    Mtarget = Transform(robot.getLinkPosition("talos/arm_" + whichArm +
                                              "_7_link"))
    z = (Mcamera.inverse () * Mtarget).translation [2]
    if z < .1: return False
    return True
    
def shootRandomConfigs (ps, graph, q0, n):
    robot = ps.robot
    configs = list ()
    i = 0
    while i < n:
        q = robot.shootRandomConfig ()          
        res, q1, err = graph.generateTargetConfig ("Loop | f", q0, q)
        if not res: continue
        res = validateGazeConstraint (ps, q1, args.arm)
        if not res: continue
        res, msg = robot.isConfigValid (q1)
        if res:
            configs.append (q1)
            i += 1
    return configs

def buildDistanceMatrix (ps, configs):
    N = len (configs)
    # Build matrix of distances between box poses
    dist = np.matrix (np.zeros (N*N).reshape (N,N))
    for i in range (N):
        for j in range (i+1,N):
            dist [i,j] = distance (ps, configs [i], configs [j])
            dist [j,i] = dist [i,j]
    return dist

def orderConfigurations (ps, configs):
    N = len (configs)
    # Order configurations according to naive solution to traveler
    # salesman problem
    notVisited = range (1,N)
    visited = range (0,1)
    dist = buildDistanceMatrix (ps, configs)
    while len (notVisited) > 0:
        # rank of current configuration in visited
        i = visited [-1]
        # find closest not visited configuration
        m = 1e20
        closest = None
        for j in notVisited:
            if dist [i,j] < m:
                m = dist [i,j]
                closest = j
        notVisited.remove (closest)
        visited.append (closest)
    orderedConfigs = list ()
    for i in visited:
        orderedConfigs.append (configs [i])
    return orderedConfigs

# get indices of closest configs to config [i]
def getClosest (dist,i,n):
    d = list()
    for j in range (dist.shape[1]):
        if j!=i:
            d.append ((j,dist[i,j]))
    d.sort (key=lambda x:x[1])
    return zip (*d)[0][:n]

def buildRoadmap (configs):
    if len(configs)==0: return
    dist = buildDistanceMatrix (ps, configs)
    for q in configs:
        ps.addConfigToRoadmap(q)
    for i, q in enumerate (configs):
        ps.addConfigToRoadmap (q)
        closest = getClosest (dist,i,20)
        for j in closest:
            if dist[i,j] != 0 and j>i:
                qi=configs[i]
                qj=configs[j]
                res, pid, msg = ps.directPath(qi,qj,True)
                if res:
                    ps.addEdgeToRoadmap (qi,qj,pid,True)
    # clear paths
    for i in range(ps.numberPaths(),0,-1):
        ps.erasePath (i-1)

def visitConfigurations (ps, configs):
    nOptimizers = len(ps.getSelected("PathOptimizer"))
    for q_init, q_goal in zip (configs, configs [1:]):
        ps.resetGoalConfigs ()
        ps.setInitialConfig (q_init)
        ps.addGoalConfig (q_goal)
        ps.solve ()
        for i in range(nOptimizers):
            # remove non optimized paths
            pid = ps.numberPaths () - 2
            ps.erasePath (pid)

def goToContact(ri, pg, gripper, handle, q_init):
    pg.gripper = gripper
    q_init = ri.getCurrentConfig(q_init, 5., 'talos/leg_left_6_joint')
    res, q_init, err = pg.graph.generateTargetConfig('starting_motion', q_init,
                                                     q_init)
    if not res:
        raise RuntimeError('Failed to project initial configuration')
    isp = pg.inStatePlanner
    isp.optimizerTypes = ["EnforceTransitionSemantic",
                                        "SimpleTimeParameterization"]
    isp.manipulationProblem.setParameter\
<<<<<<< HEAD
        ("SimpleTimeParameterization/maxAcceleration", Any(TC_double, 0.5))
=======
        ("SimpleTimeParameterization/maxAcceleration", Any(TC_double, 0.9))
>>>>>>> 3a509ce1
    isp.manipulationProblem.setParameter\
        ("SimpleTimeParameterization/safety", Any(TC_double, 0.9))
    isp.manipulationProblem.setParameter\
        ("SimpleTimeParameterization/order", Any(TC_long, 2))
    paths = pg.generatePathForHandle(handle, q_init)
    # First path is already time parameterized
    # Transform second and third path into PathVector instances to time
    # parameterize them
    isp.manipulationProblem.setParameter\
        ("SimpleTimeParameterization/maxAcceleration", Any(TC_double, 0.5))
    isp.manipulationProblem.setParameter\
        ("SimpleTimeParameterization/safety", Any(TC_double, 0.04))
    finalPaths = [paths[0],]
    for i, p in enumerate(paths[1:]):
        path = p.asVector()
        for optType in isp.optimizerTypes:
            optimizer = isp.wd(isp.ps.hppcorba.problem.createPathOptimizer\
                (optType, isp.manipulationProblem))
            optpath = optimizer.optimize(path)
            # optimize can return path if it couldn't find a better one.
            # In this case, we have too different client refering to the
            # same servant.
            # thus the following code deletes the old client, which
            # triggers deletion of the servant and the new path points to
            # nothing...
            # path = pg.wd(optimizer.optimize(path))
            from hpp.corbaserver.tools import equals
            if not equals(path, optpath):
                path = isp.wd(optpath)
        finalPaths.append(path)
    pg.ps.client.basic.problem.addPath(finalPaths[0])
    pg.ps.client.basic.problem.addPath(concatenatePaths(finalPaths[1:]))

def go_to_pre_grasp(ri, pg, handle, qinit, qgoal):
    isp = pg.inStatePlanner
    isp.optimizerTypes = ["EnforceTransitionSemantic",
                                        "SimpleTimeParameterization"]
    isp.manipulationProblem.setParameter\
        ("SimpleTimeParameterization/maxAcceleration", Any(TC_double, 0.5))
    isp.manipulationProblem.setParameter\
        ("SimpleTimeParameterization/safety", Any(TC_double, 0.9))
    isp.manipulationProblem.setParameter\
        ("SimpleTimeParameterization/order", Any(TC_long, 2))
    path = pg.generatePathToGoal(handle, qinit, qgoal)
    pg.ps.client.basic.problem.addPath(path)

def pre_grasp_to_contact(ri, pg, gripper, handle, qpg, qg):
    isp = pg.inStatePlanner
    isp.optimizerTypes = ["EnforceTransitionSemantic",
                                        "SimpleTimeParameterization"]
    isp.manipulationProblem.setParameter\
        ("SimpleTimeParameterization/maxAcceleration", Any(TC_double, 0.5))
    isp.manipulationProblem.setParameter\
        ("SimpleTimeParameterization/safety", Any(TC_double, 0.9))
    isp.manipulationProblem.setParameter\
        ("SimpleTimeParameterization/order", Any(TC_long, 2))
    paths = pg.generatePathToContact(handle, qpg, qg)
    # First path is already time parameterized
    # Transform second and third path into PathVector instances to time
    # parameterize them
    isp.manipulationProblem.setParameter\
        ("SimpleTimeParameterization/maxAcceleration", Any(TC_double, 0.5))
    isp.manipulationProblem.setParameter\
        ("SimpleTimeParameterization/safety", Any(TC_double, 0.04))
    finalPaths = []
    for i, p in enumerate(paths[0:]):
        path = p.asVector()
        for optType in isp.optimizerTypes:
            optimizer = isp.wd(isp.ps.hppcorba.problem.createPathOptimizer\
                (optType, isp.manipulationProblem))
            optpath = optimizer.optimize(path)
            # optimize can return path if it couldn't find a better one.
            # In this case, we have too different client refering to the
            # same servant.
            # thus the following code deletes the old client, which
            # triggers deletion of the servant and the new path points to
            # nothing...
            # path = pg.wd(optimizer.optimize(path))
            from hpp.corbaserver.tools import equals
            if not equals(path, optpath):
                path = isp.wd(optpath)
        finalPaths.append(path)
    # pg.ps.client.basic.problem.addPath(finalPaths[0])
    pg.ps.client.basic.problem.addPath(concatenatePaths(finalPaths[0:]))

initConf = [0, 0, 1.02, 0, 0, 0, 1, 0.0, 0.0, -0.411354, 0.859395, -0.448041, -0.001708, 0.0, 0.0, -0.411354, 0.859395, -0.448041, -0.001708, 0, 0.006761, 0.25847, 0.173046, -0.0002, -0.525366, 0, 0, 0.1, 0, 0, 0, 0, 0, 0, 0, -0.25847, -0.173046, 0.0002, -0.525366, 0, 0, 0.1, 0, 0, 0, 0, 0, 0, 0, 0, 0]

robot, ps, vf, table, objects = makeRobotProblemAndViewerFactory(None)
initConf += [.5,0,0,0,0,0,1]
ri = RosInterface(robot)

left_arm_lock  = createLeftArmLockedJoints (ps)
right_arm_lock = createRightArmLockedJoints (ps)
if args.arm == 'left':
    arm_locked = right_arm_lock
elif args.arm == 'right':
    arm_locked = left_arm_lock
else:
    arm_locked = list()

left_gripper_lock, right_gripper_lock = createGripperLockedJoints (ps, initConf)
com_constraint, foot_placement, foot_placement_complement = \
    createQuasiStaticEquilibriumConstraint (ps, initConf)
look_left_hand, look_right_hand = createGazeConstraints(ps)

graph = makeGraph(ps, table)

# Add other locked joints in the edges.
for edgename, edgeid in graph.edges.items():
    if edgename[:7] == "Loop | " and edgename[7] != 'f':
        graph.addConstraints(
            edge=edgename, constraints=Constraints(numConstraints=\
                                                   ['table/root_joint',])
        )
# Add gaze and and equilibrium constraints and locked grippers to each node of
# the graph
prefixLeft = 'talos/left_gripper'
prefixRight = 'talos/right_gripper'
l = len(prefixLeft)
r = len(prefixRight)
for nodename, nodeid in graph.nodes.items():
    graph.addConstraints(
        node=nodename, constraints=Constraints(numConstraints=\
            com_constraint + foot_placement + left_gripper_lock + \
            right_gripper_lock
            )
        )
    if nodename[:l] == prefixLeft:
        graph.addConstraints(
            node=nodename, constraints=Constraints(numConstraints=\
                                                   [look_left_hand,]))
    if nodename[:r] == prefixRight:
        graph.addConstraints(
            node=nodename, constraints=Constraints(numConstraints=\
                                                   [look_right_hand,]))

# add foot placement complement in each edge.
for edgename, edgeid in graph.edges.items():
    graph.addConstraints(
        edge=edgename,
        constraints=Constraints(numConstraints=foot_placement_complement),
    )

# On the real robot, the initial configuration as measured by sensors is very
# likely not in any state of the graph. State "starting_state" and transition
# "starting_motion" are aimed at coping with this issue.
graph.createNode("starting_state")
graph.createEdge("starting_state", "free", "starting_motion", isInNode="starting_state")
graph.createEdge(
    "free",
    "starting_state",
    "go_to_starting_state",
    isInNode="starting_state",
    weight=0,
)
graph.addConstraints(
    edge="starting_motion",
    constraints=Constraints(numConstraints=['table/root_joint',]),)
graph.addConstraints(
    edge="go_to_starting_state",
    constraints=Constraints(numConstraints=['table/root_joint',]),
)
graph.initialize ()

ps.setParameter("SimpleTimeParameterization/safety", 0.9)
ps.setParameter("SimpleTimeParameterization/order", 2)
ps.setParameter("SimpleTimeParameterization/maxAcceleration", .5)
# ps.addPathOptimizer ("RandomShortcut")
ps.addPathOptimizer ("EnforceTransitionSemantic")
ps.addPathOptimizer ("SimpleTimeParameterization")

res, q, err = graph.generateTargetConfig ("starting_motion", initConf,
                                          initConf)
if not res:
    raise RuntimeError ('Failed to project initial configuration')

from agimus_demos.tools_hpp import PathGenerator
pg = PathGenerator(ps, graph)
pg.gripper = 'talos/left_gripper'

ps.setParameter('ConfigurationShooter/Gaussian/standardDeviation', 0.1)
ps.setParameter('ConfigurationShooter/Gaussian/center', initConf)

# contacts = list()
# pre_grasps = list()
# handle_list = list()
# selected_handles = ['table/contact_05', 'table/contact_01','table/contact_09']
# for handle in selected_handles: 
#     count = 0
#     while count < 1: 
#         res, qpg, qg = pg.generateValidConfigForHandle(handle, initConf, step=3)
#         if res:
#             pre_grasps.append(qpg)
#             contacts.append(qg)
#             handle_list.append(handle)
#             count += 1

contacts = readConfigsInFile('27_opt_contacts')
pre_grasps = readConfigsInFile('27_opt_pregrasps')

with open('27_opt_handles', "r") as fr:
    handle_list = list()
    for line in fr:
        x = line[:-1]
        handle_list.append(x)


v = vf.createViewer(host="10.68.1.38")

# create a list of paths linking ordered visting pre_grasps
ordered_cfgs = orderConfigurations(ps, pre_grasps)

# reorder contacts 
ordered_contacts = list()
ordered_idx = list()
ordered_handle_list = list()
for cfg in ordered_cfgs:
    if cfg in pre_grasps:
        idx = pre_grasps.index(cfg)
        ordered_idx.append(idx)
        ordered_contacts.append(contacts[idx])
        ordered_handle_list.append(handle_list[idx])

# number of optimizer
nOptimizers = len(ps.getSelected("PathOptimizer"))

q_init = ri.getCurrentConfig(initConf, 5., 'talos/leg_left_6_joint')
res, q_init, err = pg.graph.generateTargetConfig('starting_motion', q_init,
                                                    q_init)

# add an initial path going to center
if ordered_handle_list[0] != "table/contact_05":
    res, qpg, qg = pg.generateValidConfigForHandle('table/contact_05', q_init, step=3)
    go_to_pre_grasp(ri, pg, 'table/contact_05', q_init, qpg)
    ordered_cfgs = [qpg] + ordered_cfgs
else:
    ordered_cfgs = [q_init] + ordered_cfgs

for i, idx in enumerate(ordered_idx):
    print(handle_list[idx])
    go_to_pre_grasp(ri, pg, handle_list[idx], ordered_cfgs[i], ordered_cfgs[i+1])
    pre_grasp_to_contact(ri, pg, pg.gripper, handle_list[idx], pre_grasps[idx], contacts[idx])
<<<<<<< HEAD
    
    # pre_grasp to contact 
    ps.resetGoalConfigs()
    ps.setInitialConfig(ordered_cfgs[i])
    ps.addGoalConfig(ordered_cfgs[i+1])
    ps.solve()

    # erase first 2 configs 
    for j in range(nOptimizers): ps.erasePath(ps.numberPaths() - 1)

# concatenate all paths in one path
# while ps.numberPaths() >1:
#     ps.concatenatePath(0,1)
#     ps.erasePath(1)
=======
>>>>>>> 3a509ce1

for i in range(ps.numberPaths()-1):
    print(i)
    q0 = np.array(ps.configAtParam(i, ps.pathLength(i)))
    q1 = np.array(ps.configAtParam(i+1,0))
    assert(np.linalg.norm(q1-q0) < 1e-10)
go_to_pre_grasp(ri,pg, handle_list[-1], ordered_cfgs[-1], q_init)
l = 0
for i in range(ps.numberPaths()):
    l+= ps.pathLength(i)
print("Path Length: ", l)
pp = PathPlayer(v)<|MERGE_RESOLUTION|>--- conflicted
+++ resolved
@@ -77,41 +77,6 @@
 p.add_argument ('--N', type=int, metavar='N', default=0,
                 help="number of configurations generated")
 args = p.parse_args ()
-
-# Add specific urdf model of TALOS 1 
-def makeRobotProblemAndViewerFactory(clients):
-
-    print("reading generic URDF")
-    HumanoidRobot.urdfFilename = "package://pyrene/urdf/robot.urdf"
-    HumanoidRobot.srdfFilename = "package://talos_data/srdf/pyrene.srdf"
-
-    objects = list()
-    robot = HumanoidRobot("talos", "talos", rootJointType="freeflyer", client=clients)
-    robot.leftAnkle = "talos/leg_left_6_joint"
-    robot.rightAnkle = "talos/leg_right_6_joint"
-    camera_frame = 'talos/head_d435_camera_color_optical_frame'
-    if not camera_frame in robot.getAllJointNames():
-        print("Warning: the robot loaded does not have any 'talos/head_d435_camera_color_optical_frame'.")
-        camera_frame = 'talos/head_t265_camera_link'
-        if not camera_frame in robot.getAllJointNames():
-            camera_frame = 'talos/rgbd_rgb_optical_frame'
-        print("Assuming camera_frame is {}".format(camera_frame))
-
-    robot.camera_frame = camera_frame
-    robot.setJointBounds("talos/root_joint", [-2, 2, -2, 2, 0, 2])
-    shrinkJointRange (robot, 0.95)
-
-    ps = ProblemSolver(robot)
-    ps.selectPathValidation('Progressive', 1e-3)
-    ps.setErrorThreshold(1e-4)
-    ps.setMaxIterProjection(40)
-
-    vf = ViewerFactory(ps)
-
-    table = Table(name="table", vf=vf)
-    robot.setJointBounds("table/root_joint", [-2, 2, -2, 2, -2, 2])
-
-    return robot, ps, vf, table, objects
 
 # Write configurations in a file in CSV format
 def writeConfigsInFile (filename, configs):
@@ -250,11 +215,7 @@
     isp.optimizerTypes = ["EnforceTransitionSemantic",
                                         "SimpleTimeParameterization"]
     isp.manipulationProblem.setParameter\
-<<<<<<< HEAD
-        ("SimpleTimeParameterization/maxAcceleration", Any(TC_double, 0.5))
-=======
         ("SimpleTimeParameterization/maxAcceleration", Any(TC_double, 0.9))
->>>>>>> 3a509ce1
     isp.manipulationProblem.setParameter\
         ("SimpleTimeParameterization/safety", Any(TC_double, 0.9))
     isp.manipulationProblem.setParameter\
@@ -497,23 +458,6 @@
     print(handle_list[idx])
     go_to_pre_grasp(ri, pg, handle_list[idx], ordered_cfgs[i], ordered_cfgs[i+1])
     pre_grasp_to_contact(ri, pg, pg.gripper, handle_list[idx], pre_grasps[idx], contacts[idx])
-<<<<<<< HEAD
-    
-    # pre_grasp to contact 
-    ps.resetGoalConfigs()
-    ps.setInitialConfig(ordered_cfgs[i])
-    ps.addGoalConfig(ordered_cfgs[i+1])
-    ps.solve()
-
-    # erase first 2 configs 
-    for j in range(nOptimizers): ps.erasePath(ps.numberPaths() - 1)
-
-# concatenate all paths in one path
-# while ps.numberPaths() >1:
-#     ps.concatenatePath(0,1)
-#     ps.erasePath(1)
-=======
->>>>>>> 3a509ce1
 
 for i in range(ps.numberPaths()-1):
     print(i)
