--- conflicted
+++ resolved
@@ -59,12 +59,8 @@
   on_pyrene.launch
   on_pyrene_no_estimation.launch
   geometric_simu.launch
-<<<<<<< HEAD
   robot_only.launch
-=======
-
   support_calibration.launch
->>>>>>> f4665955
   )
 
 # Install launch files in launch directory
